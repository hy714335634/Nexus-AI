strands-agents[otel]
strands-agents-tools
strands-agents-tools[rss]
bedrock-agentcore
bedrock-agentcore-starter-toolkit
.
boto3
botocore
neo4j

fastapi
uvicorn[standard]
requests
redis
celery
pydantic
pydantic-settings
python-dotenv
dataclasses
typing

PyYAML
duckduckgo-search
feedparser
pandas
Pillow
PyPDF2
pdfplumber
PyMuPDF
python-docx
python-pptx
openpyxl
markdown
chardet
beautifulsoup4
xmltodict
jsonschema
nltk

matplotlib
plotly
graphviz
networkx
streamlit

setuptools
<<<<<<< HEAD

tabulate
opentelemetry
=======
strands-agents
>>>>>>> 55166408
<|MERGE_RESOLUTION|>--- conflicted
+++ resolved
@@ -44,10 +44,6 @@
 streamlit
 
 setuptools
-<<<<<<< HEAD
 
 tabulate
-opentelemetry
-=======
-strands-agents
->>>>>>> 55166408
+opentelemetry