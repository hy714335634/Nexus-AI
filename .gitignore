--- conflicted
+++ resolved
@@ -7,6 +7,7 @@
 case
 
 # Virtual environments
+venv
 .venv
 .sessions
 .kiro
@@ -21,11 +22,7 @@
 backup/
 nohup.out
 
-# Non useful 文档
-
 TROUBLESHOOTING.md
-#MODULE_LOADING_FIX.md
-PYTHON_PATH_FIX.md
 
 # 隐藏文件和目录
 .DS_Store
@@ -52,16 +49,10 @@
 
 web/.next/
 nohup.out
-<<<<<<< HEAD
 api/.env
 
 /Users/ychchen/warren_ws/Nexus-AI/venv
 /Users/ychchen/warren_ws/Nexus-AI/web/.next
 
-#
 venv
-venv/*
-nexus_utils/cli/docs
-=======
-api/.env
->>>>>>> 55166408
+nexus_utils/cli/docs